--- conflicted
+++ resolved
@@ -39,13 +39,9 @@
                 "to_tensor": np.asarray,
                 "zeros": np.zeros,
                 "sign": np.sign,
-<<<<<<< HEAD
-                "einsum": lambda eq, *ops: oe.contract(eq, *ops, optimize='optimal'),
-=======
                 "einsum": lambda eq, *ops: oe.contract(
                     eq, *ops, backend="numpy", optimize="greedy"
                 ),
->>>>>>> eb61af6d
                 "prod": np.prod,
                 "arange": np.arange,
                 "ndim": lambda x: x.ndim,
@@ -57,13 +53,9 @@
                     shape, dtype=dtype, device=self.device
                 ),
                 "sign": lambda x: torch.sign(self.to_tensor(x)),
-<<<<<<< HEAD
-                "einsum": lambda eq, *ops: oe.contract(eq, *[self.to_tensor(op) for op in ops], optimize='optimal'),
-=======
                 "einsum": lambda eq, *ops: oe.contract(
                     eq, *ops, backend="torch", optimize="greedy"
                 ),
->>>>>>> eb61af6d
                 "prod": lambda x: torch.prod(self.to_tensor(x).float()),
                 "arange": lambda dim: torch.arange(dim, device=self.device),
                 "ndim": lambda x: x.dim(),
