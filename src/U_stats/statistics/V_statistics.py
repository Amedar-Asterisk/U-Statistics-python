--- conflicted
+++ resolved
@@ -38,13 +38,8 @@
         self,
         tensors: List[np.ndarray],
         average=True,
-<<<<<<< HEAD
-        path_method: str = "double-greedy-degree-then-fill",
-        _einsum: bool = False,
-=======
         path_method: str = "greedy-fill-in",
         use_einsum: bool = False,
->>>>>>> eb61af6d
     ) -> float:
         if use_einsum:
             return get_backend().einsum(str(self.expression), *tensors)
